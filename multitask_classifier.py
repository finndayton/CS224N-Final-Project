--- conflicted
+++ resolved
@@ -782,11 +782,6 @@
             train_multitask_gradient_surgery(args)
 
         if args.final_layer == 'train':
-<<<<<<< HEAD
-=======
-            print("here")
-            args.option = 'pretrain'
->>>>>>> a7607591
             train_final_layers(args)
 
     print(f"\ntesting model commencing\n")
